# Minimal makefile for Sphinx documentation
#

# You can set these variables from the command line.
SPHINXOPTS    =
SPHINXBUILD   = python -msphinx
SPHINXPROJ    = lecture-source-jl
SOURCEDIR     = rst_files
BUILDDIR      = _build
DEPVER        = v0.3.1

# Put it first so that "make" without argument is like "make help".
help:
	@$(SPHINXBUILD) -M help "$(SOURCEDIR)" "$(BUILDDIR)" $(SPHINXOPTS) $(O)

.PHONY: help Makefile

# Catch-all target: route all unknown targets to Sphinx using the new
# "make mode" option.  $(O) is meant as a shortcut for $(SPHINXOPTS).
%: Makefile
<<<<<<< HEAD
	sed -i 's/DEPVER/$(DEPVER)/g' $(SOURCEDIR)/_static/includes/deps.jl 
	@$(SPHINXBUILD) -M $@ "$(SOURCEDIR)" "$(BUILDDIR)" $(SPHINXOPTS) $(O) 
	bash -c "cp notebooks/*.toml _build/jupyter"
	sed -i 's/$(DEPVER)/DEPVER/g' $(SOURCEDIR)/_static/includes/deps.jl # Reset static source file. 
=======
	@$(SPHINXBUILD) -M $@ "$(SOURCEDIR)" "$(BUILDDIR)" $(SPHINXOPTS) $(O)
>>>>>>> bf5efe50
<|MERGE_RESOLUTION|>--- conflicted
+++ resolved
@@ -18,11 +18,6 @@
 # Catch-all target: route all unknown targets to Sphinx using the new
 # "make mode" option.  $(O) is meant as a shortcut for $(SPHINXOPTS).
 %: Makefile
-<<<<<<< HEAD
 	sed -i 's/DEPVER/$(DEPVER)/g' $(SOURCEDIR)/_static/includes/deps.jl 
 	@$(SPHINXBUILD) -M $@ "$(SOURCEDIR)" "$(BUILDDIR)" $(SPHINXOPTS) $(O) 
-	bash -c "cp notebooks/*.toml _build/jupyter"
 	sed -i 's/$(DEPVER)/DEPVER/g' $(SOURCEDIR)/_static/includes/deps.jl # Reset static source file. 
-=======
-	@$(SPHINXBUILD) -M $@ "$(SOURCEDIR)" "$(BUILDDIR)" $(SPHINXOPTS) $(O)
->>>>>>> bf5efe50
